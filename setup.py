from distutils.core import setup

setup(name='faps',
<<<<<<< HEAD
      version='1.2.2',
=======
      version='1.2.4',
>>>>>>> 7a7b9e22
      description=' Inference of paternity and sibling relationships accounting for uncertainty in genealogy',
      url='http://github.com/ellisztamas/faps',
      author='Tom Ellis',
      author_email='thomas.ellis@ebc.uu.se',
      license='MIT',
      packages=['faps'],
      install_requires=['numpy','pandas','fastcluster','scipy','ipywidgets'],
      zip_safe=False)<|MERGE_RESOLUTION|>--- conflicted
+++ resolved
@@ -1,11 +1,7 @@
 from distutils.core import setup
 
 setup(name='faps',
-<<<<<<< HEAD
-      version='1.2.2',
-=======
       version='1.2.4',
->>>>>>> 7a7b9e22
       description=' Inference of paternity and sibling relationships accounting for uncertainty in genealogy',
       url='http://github.com/ellisztamas/faps',
       author='Tom Ellis',
