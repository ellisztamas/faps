--- conflicted
+++ resolved
@@ -1,11 +1,7 @@
 from distutils.core import setup
 
 setup(name='faps',
-<<<<<<< HEAD
-      version='2.6.7',
-=======
       version='2.7.0',
->>>>>>> b58154c9
       description=' Inference of paternity and sibling relationships accounting for uncertainty in genealogy',
       url='http://github.com/ellisztamas/faps',
       author='Tom Ellis',
